--- conflicted
+++ resolved
@@ -283,23 +283,6 @@
 		// Generate availability-based busy times for the requested range
 		const availabilityBusyTimes = this.generateAvailabilityBusyTimes(startTime, endTime)
 		const manualBusyTimes = this.scheduler.getBusyTimes()
-<<<<<<< HEAD
-
-		// Optimization: Use K-overlaps algorithm directly if maxOverlaps is specified
-		if (normalizedOptions.maxOverlaps !== undefined) {
-			return this.findSlotsWithOverlapsOptimized(
-				startTime,
-				endTime,
-				[...manualBusyTimes, ...availabilityBusyTimes],
-				normalizedOptions
-			)
-		}
-
-		// Traditional approach: create temporary scheduler
-		const allBusyTimes = [...manualBusyTimes, ...availabilityBusyTimes]
-		const tempScheduler = new Scheduler(allBusyTimes)
-		return tempScheduler.findAvailableSlots(startTime, endTime, normalizedOptions)
-=======
 
 		// Optimization: Use K-overlaps algorithm directly if maxOverlaps is specified
 		if (options.maxOverlaps !== undefined) {
@@ -315,7 +298,6 @@
 		const allBusyTimes = [...manualBusyTimes, ...availabilityBusyTimes]
 		const tempScheduler = new Scheduler(allBusyTimes)
 		return tempScheduler.findAvailableSlots(startTime, endTime, options)
->>>>>>> 368269d5
 	}
 
 	/**
@@ -436,20 +418,7 @@
 		allBusyTimes: BusyTime[],
 		options: SchedulingOptions
 	): TimeSlot[] {
-<<<<<<< HEAD
-		const {
-			slotDuration,
-			padding = 0,
-			slotSplit = slotDuration,
-			offset = 0,
-			maxOverlaps,
-			timezone = this.timezone,
-			earliestTime,
-			latestTime,
-		} = options
-=======
 		const { slotDuration, padding = 0, slotSplit = slotDuration, offset = 0, maxOverlaps } = options
->>>>>>> 368269d5
 
 		// Apply padding and merge busy times (same as core scheduler)
 		const paddedBusyTimes = applyPadding(allBusyTimes, padding)
@@ -465,12 +434,6 @@
 				slotDurationMinutes: slotDuration,
 				slotSplitMinutes: slotSplit,
 				offsetMinutes: offset,
-<<<<<<< HEAD
-				timezone,
-				earliestTime,
-				latestTime,
-=======
->>>>>>> 368269d5
 			})
 			result.push(...slots)
 		}
